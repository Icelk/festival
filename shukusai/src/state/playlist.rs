 //---------------------------------------------------------------------------------------------------- Use
use serde::{Serialize,Deserialize};
use bincode::{Encode,Decode};
use log::{error,info,warn,debug,trace};
use disk::Bincode2;
use std::{
	collections::{
		BTreeMap,VecDeque,
	},
	sync::Arc,
};
use crate::{
	audio::Append,
	collection::{
		Collection,
		ArtistKey,
		AlbumKey,
		SongKey,
	},
	constants::{
		FESTIVAL,
		HEADER,
		FRONTEND_SUB_DIR,
		STATE_SUB_DIR,
		PLAYLIST_VERSION,
	},
};
use const_format::formatcp;
use rayon::prelude::*;
use std::sync::{
	RwLock,
	RwLockReadGuard,
	RwLockWriteGuard,
	TryLockError,
};
use benri::{
	lockw,lockr,
};
use std::borrow::Cow;

//---------------------------------------------------------------------------------------------------- Lazy
/// This is the single, global copy of `Playlists` that `Kernel` uses.
///
/// To obtain a read-only lock, use `PLAYLISTS.read()`.
pub static PLAYLISTS: PlaylistsLock = PlaylistsLock(RwLock::new(Playlists::new()));

//---------------------------------------------------------------------------------------------------- PlaylistsLock
/// There is only a single, global copy of `Playlists` that `Kernel` uses: [`PLAYLISTS`].
///
/// To obtain a read-only lock, use `PLAYLISTS.read()`.
pub struct PlaylistsLock(RwLock<Playlists>);

impl PlaylistsLock {
	#[inline(always)]
	/// Obtain a read-only lock to the global [`Playlists`].
	pub fn read(&'static self) -> RwLockReadGuard<'static, Playlists> {
		lockr!(self.0)
	}

	#[inline(always)]
	/// Call the non-blocking `.try_read()` on the global [`Playlists`].
	pub fn try_read(&'static self) -> Result<RwLockReadGuard<'static, Playlists>, TryLockError<RwLockReadGuard<'static, Playlists>>> {
		self.0.try_read()
	}

	#[inline(always)]
<<<<<<< HEAD
	// Private write.
=======
	/// Obtain a write lock to the global [`Playlists`].
>>>>>>> 2837b2f8
	pub fn write(&'static self) -> RwLockWriteGuard<'static, Playlists> {
		lockw!(self.0)
	}

	#[inline(always)]
<<<<<<< HEAD
	// Private write.
=======
	/// Call the non-blocking `.try_write()` on the global [`Playlists`].
>>>>>>> 2837b2f8
	pub fn try_write(&'static self) -> Result<RwLockWriteGuard<'static, Playlists>, TryLockError<RwLockWriteGuard<'static, Playlists>>> {
		self.0.try_write()
	}
}

//---------------------------------------------------------------------------------------------------- __NAME__
disk::bincode2!(Playlists, disk::Dir::Data, FESTIVAL, formatcp!("{FRONTEND_SUB_DIR}/{STATE_SUB_DIR}"), "playlists", HEADER, PLAYLIST_VERSION);
#[derive(Clone,Debug,Default,Hash,PartialEq,Eq,PartialOrd,Ord,Serialize,Deserialize,Encode,Decode)]
#[serde(rename_all = "snake_case")]
#[serde(transparent)]
#[repr(transparent)]
/// Playlist implementation.
///
/// Contains all user playlists, ordering via `BTreeMap`.
///
/// Each node in the `BTreeMap` is a `(String, VecDeque)` where
/// the `String` is the name of the playlist, and the `VecDeque`
/// contains [`PlaylistEntry`]'s.
pub struct Playlists(pub PlaylistsInner);

/// The internal type of [`Playlists`].
///
/// [`Playlists`] is just a wrapper so methods/traits can be implemented on it.
pub type PlaylistsInner = BTreeMap<Arc<str>, VecDeque<PlaylistEntry>>;

#[derive(Clone,Debug,Hash,PartialEq,Eq,PartialOrd,Ord,Serialize,Deserialize,Encode,Decode)]
#[serde(rename_all = "snake_case")]
/// `Option`-like enum for playlist entries.
///
/// Either song exists in the current `Collection` (`PlaylistEntry::Key`)
/// or it is missing (`PlaylistEntry::Invalid`).
pub enum PlaylistEntry {
	/// This is a valid song in the current `Collection`
	Valid {
		/// Artist key
		key_artist: ArtistKey,
		/// Album key
		key_album: AlbumKey,
		/// Song key
		key_song: SongKey,
		/// Artist name
		artist: Arc<str>,
		/// Album title
		album: Arc<str>,
		/// Song title
		song: Arc<str>,
	},

	/// This song is missing, this was the
	/// `artist.name`, `album.title`, `song.title`.
	Invalid {
		/// Artist name
		artist: Arc<str>,
		/// Album title
		album: Arc<str>,
		/// Song title
		song: Arc<str>,
	},
}

impl std::ops::Deref for Playlists {
	type Target = PlaylistsInner;

	fn deref(&self) -> &Self::Target {
		&self.0
	}
}

impl std::ops::DerefMut for Playlists {
	fn deref_mut(&mut self) -> &mut PlaylistsInner {
		&mut self.0
	}
}

impl Playlists {
	//-------------------------------------------------- Construction.
	/// Create an empty `Self` with no allocation.
	pub const fn new() -> Self {
		Self(BTreeMap::new())
	}

	//-------------------------------------------------- Playlist handling.
	/// Create a new playlist with this name, overwriting if it already exists.
	pub fn playlist_new(&mut self, s: &str) -> Option<VecDeque<PlaylistEntry>> {
		self.insert(s.into(), VecDeque::with_capacity(8))
	}

	/// Remove the playlist with this name.
	pub fn playlist_remove(&mut self, s: Arc<str>) -> Option<VecDeque<PlaylistEntry>> {
		self.remove(&s)
	}

	/// Clone the playlist from the 1st input, into a new one called the 2nd input.
	///
	/// `Ok(Some(_))` => from existed, into was overwritten
	/// `Ok(None)`    => from existed, into was created
	/// `Err(())`     => from did not exist, nothing was created
	pub fn playlist_clone(&mut self, from: Arc<str>, into: &str) -> Result<Option<VecDeque<PlaylistEntry>>, ()> {
		let vec = self.get(&from).map(|v| v.clone());
		if let Some(vec) = vec {
			Ok(self.insert(into.into(), vec))
		} else {
			Err(())
		}
	}

	/// Remove the [`Song`] with index `index` within the playlist `playlist`.
	///
	/// `Ok(Some(_))` => playlist existed, song was removed
	/// `Ok(None)`    => playlist existed, song did not exist
	/// `Err(())`     => playlist did not exist, nothing was removed
	pub fn playlist_remove_song(&mut self, index: usize, playlist: Arc<str>) -> Result<Option<PlaylistEntry>, ()> {
		if let Some(p) = self.get_mut(&playlist) {
			Ok(p.remove(index))
		} else {
			Err(())
		}
	}

	/// Add this artist to this playlist.
	///
	/// Creates playlist if it did not exist.
	///
	/// Assumes `Append` index is not out-of-bounds.
	pub fn playlist_add_artist(&mut self, playlist: Arc<str>, key: ArtistKey, append: Append, collection: &Arc<Collection>) {
		let keys: Box<[SongKey]> = collection.all_songs(key);
		let iter = keys.iter();

		let v = self
			.entry(playlist)
			.or_insert_with(|| VecDeque::with_capacity(keys.len()));

		match append {
			Append::Back => iter.for_each(|k| {
				let (artist, album, song) = collection.walk(k);
				let entry = PlaylistEntry::Valid {
					key_artist: artist.key,
					key_album: album.key,
					key_song: *k,
					artist: Arc::clone(&artist.name),
					album: Arc::clone(&album.title),
					song: Arc::clone(&song.title),
				};
				v.push_back(entry);
			}),
			Append::Front => iter.rev().for_each(|k| {
				let (artist, album, song) = collection.walk(k);
				let entry = PlaylistEntry::Valid {
					key_artist: artist.key,
					key_album: album.key,
					key_song: *k,
					artist: Arc::clone(&artist.name),
					album: Arc::clone(&album.title),
					song: Arc::clone(&song.title),
				};
				v.push_front(entry);
			}),
			Append::Index(mut i) => iter.for_each(|k| {
				let (artist, album, song) = collection.walk(k);
				let entry = PlaylistEntry::Valid {
					key_artist: artist.key,
					key_album: album.key,
					key_song: *k,
					artist: Arc::clone(&artist.name),
					album: Arc::clone(&album.title),
					song: Arc::clone(&song.title),
				};
				v.insert(i, entry);
				i += 1;
			}),
		}
	}

	/// Add this album to this playlist.
	///
	/// Creates playlist if it did not exist.
	///
	/// Assumes `Append` index is not out-of-bounds.
	pub fn playlist_add_album(&mut self, playlist: Arc<str>, key: AlbumKey, append: Append, collection: &Arc<Collection>) {
		let keys = &collection.albums[key].songs;
		let iter = keys.iter();

		let v = self
			.entry(playlist)
			.or_insert_with(|| VecDeque::with_capacity(keys.len()));

		let album  = &collection.albums[key];
		let artist = &collection.artists[album.artist];

		match append {
			Append::Back => iter.for_each(|k| {
				let entry = PlaylistEntry::Valid {
					key_artist: artist.key,
					key_album: album.key,
					key_song: *k,
					artist: Arc::clone(&artist.name),
					album: Arc::clone(&album.title),
					song: Arc::clone(&collection.songs[*k].title),
				};
				v.push_back(entry)
			}),
			Append::Front => iter.rev().for_each(|k| {
				let entry = PlaylistEntry::Valid {
					key_artist: artist.key,
					key_album: album.key,
					key_song: *k,
					artist: Arc::clone(&artist.name),
					album: Arc::clone(&album.title),
					song: Arc::clone(&collection.songs[*k].title),
				};
				v.push_front(entry)
			}),
			Append::Index(mut i) => iter.for_each(|k| {
				let entry = PlaylistEntry::Valid {
					key_artist: artist.key,
					key_album: album.key,
					key_song: *k,
					artist: Arc::clone(&artist.name),
					album: Arc::clone(&album.title),
					song: Arc::clone(&collection.songs[*k].title),
				};
				v.insert(i, entry);
				i += 1;
			}),
		}
	}

	/// Add this song to this playlist.
	///
	/// Creates playlist if it did not exist.
	///
	/// Assumes `Append` index is not out-of-bounds.
	pub fn playlist_add_song(&mut self, playlist: Arc<str>, key: SongKey, append: Append, collection: &Arc<Collection>) {
		let (artist, album, song) = collection.walk(key);

		let entry = PlaylistEntry::Valid {
			key_artist: artist.key,
			key_album: album.key,
			key_song: key,
			artist: Arc::clone(&artist.name),
			album: Arc::clone(&album.title),
			song: Arc::clone(&song.title),
		};

		let v = self
			.entry(playlist)
			.or_insert_with(|| VecDeque::with_capacity(8));

		match append {
			Append::Back     => v.push_back(entry),
			Append::Front    => v.push_front(entry),
			Append::Index(i) => v.insert(i, entry),
		}
	}

	//-------------------------------------------------- Misc.
	/// INVARIANT: this assumes the playlist's validity is already correct.
	///
	/// Given a playlist name, extract out all the valid keys.
	///
	/// `None` if playlist doesn't exist.
	///
	/// Empty `Box<[]>` if it had no valid keys.
	pub fn valid_keys(&self, playlist_name: &str, collection: &Arc<Collection>) -> Option<Box<[SongKey]>> {
		let Some(playlist) = self.get(playlist_name) else {
			return None;
		};

		Some(playlist
			.iter()
			.filter_map(|e| {
				if let PlaylistEntry::Valid { key_song, .. } = e {
					Some(*key_song)
				} else {
					None
				}
			})
			.collect()
		)
	}

	/// Validate all keys (and strings), replace invalid ones with `Invalid`.
	///
	/// Also, clone the `Arc`'s from the `Collection` as to not use more space.
	pub fn validate(&mut self, collection: &Arc<Collection>) {
		self.0
			.par_iter_mut()
			.for_each(|(_, entry)| {
				entry
				.par_iter_mut()
				.for_each(|entry| {
					match entry {
						PlaylistEntry::Valid { artist, album, song, .. } => {
							let Some((s, _)) = collection.song(&artist, &album, &song) else {
								*entry = PlaylistEntry::Invalid {
									artist: Arc::clone(artist),
									album: Arc::clone(album),
									song: Arc::clone(song),
								};
								return;
							};

							// FIXME:
							// This will cause songs that have the same name
							// to be invalidated. Songs with the same name in the
							// same album is not compatible `shukusai` in general.
							//
							// These are quite common with `interlude` type of songs
							// so multiple songs with the same name should be supported...
							// somehow... eventually... SOMEDAY.
//							if *key != s.key {
//								*entry = PlaylistEntry::Invalid {
//									artist: Arc::clone(artist),
//									album: Arc::clone(album),
//									song: Arc::clone(song),
//								};
//								return;
//							}

							let (artist, album, song) = collection.walk(s.key);
							*entry = PlaylistEntry::Valid {
								key_artist: artist.key,
								key_album: album.key,
								key_song: s.key,
								artist: Arc::clone(&artist.name),
								album: Arc::clone(&album.title),
								song: Arc::clone(&song.title),
							};
						},
						PlaylistEntry::Invalid { artist, album, song } => {
							if let Some((s, _)) = collection.song(&artist, &album, &song) {
								let (artist, album, song) = collection.walk(s.key);
								*entry = PlaylistEntry::Valid {
									key_artist: artist.key,
									key_album: album.key,
									key_song: s.key,
									artist: Arc::clone(&artist.name),
									album: Arc::clone(&album.title),
									song: Arc::clone(&song.title),
								};
							}
						},
					}
				});
			});
	}

	/// Convert all inner `PlaylistEntry`'s
	/// into the string variants.
	pub fn all_missing(&mut self, collection: &Arc<Collection>) {
		self.0
			.par_iter_mut()
			.for_each(|(_, entry)| {
				entry
				.par_iter_mut()
				.for_each(|entry| {
					if let PlaylistEntry::Valid { artist, album, song, .. } = entry {
						*entry = PlaylistEntry::Invalid {
							artist: Arc::clone(artist),
							album: Arc::clone(album),
							song: Arc::clone(song),
						};
					}
				});
			});
	}

	/// Convert all `PlaylistEntry`'s to `Valid` is possible.
	pub fn convert(&mut self, collection: &Arc<Collection>) {
		self.0
			.par_iter_mut()
			.for_each(|(_, entry)| {
				entry
				.par_iter_mut()
				.for_each(|entry| {
					if let PlaylistEntry::Invalid { artist, album, song } = entry {
						if let Some((s, _)) = collection.song(&artist, &album, &song) {
							let (artist, album, song) = collection.walk(s.key);
							*entry = PlaylistEntry::Valid {
								key_artist: artist.key,
								key_album: album.key,
								key_song: s.key,
								artist: Arc::clone(&artist.name),
								album: Arc::clone(&album.title),
								song: Arc::clone(&song.title),
							};
						}
					}
				});
			});
	}

	/// Returns a `Vec` of (`playlist_name_str`, `entry_count`).
	pub fn name_count_iter(&self) -> Vec<(&str, usize)> {
		self.0
			.iter()
			.map(|(s, v)| (&**s, v.len()))
			.collect()
	}

	/// Returns a `Vec` of all playlist names, cheaply cloned.
	pub fn name_arcs(&self) -> Vec<Arc<str>> {
		self.0
			.keys()
			.map(Arc::clone)
			.collect()
	}
}

//---------------------------------------------------------------------------------------------------- JSON Representation
#[derive(Clone,Debug,Default,Hash,PartialEq,Eq,PartialOrd,Ord,Serialize,Deserialize)]
#[serde(rename_all = "snake_case")]
#[serde(transparent)]
#[repr(transparent)]
/// Stable `JSON` representation of [`Playlists`].
pub struct PlaylistsJson<'a>(#[serde(borrow)] BTreeMap<Cow<'a, str>, VecDeque<PlaylistEntryJson<'a>>>);

#[derive(Clone,Debug,Hash,PartialEq,Eq,PartialOrd,Ord,Serialize,Deserialize)]
#[serde(rename_all = "snake_case")]
/// Stable `JSON` representation of [`PlaylistEntry`].
pub enum PlaylistEntryJson<'a> {
	/// This is a valid song in the current `Collection`
	Valid {
		/// Artist key
		key_artist: ArtistKey,
		/// Album key
		key_album: AlbumKey,
		/// Song key
		key_song: SongKey,
		/// Artist name
		artist: Cow<'a, str>,
		#[serde(borrow)]
		/// Album title
		album: Cow<'a, str>,
		#[serde(borrow)]
		/// Song title
		song: Cow<'a, str>,
	},

	/// This song is missing, this was the
	/// `artist.name`, `album.title`, `song.title`.
	Invalid {
		#[serde(borrow)]
		/// Artist name
		artist: Cow<'a, str>,
		#[serde(borrow)]
		/// Album title
		album: Cow<'a, str>,
		#[serde(borrow)]
		/// Song title
		song: Cow<'a, str>,
	},
}

//---------------------------------------------------------------------------------------------------- TESTS
//#[cfg(test)]
//mod tests {
//	#[test]
//		fn __TEST__() {
//	}
//}<|MERGE_RESOLUTION|>--- conflicted
+++ resolved
@@ -64,21 +64,13 @@
 	}
 
 	#[inline(always)]
-<<<<<<< HEAD
-	// Private write.
-=======
 	/// Obtain a write lock to the global [`Playlists`].
->>>>>>> 2837b2f8
 	pub fn write(&'static self) -> RwLockWriteGuard<'static, Playlists> {
 		lockw!(self.0)
 	}
 
 	#[inline(always)]
-<<<<<<< HEAD
-	// Private write.
-=======
 	/// Call the non-blocking `.try_write()` on the global [`Playlists`].
->>>>>>> 2837b2f8
 	pub fn try_write(&'static self) -> Result<RwLockWriteGuard<'static, Playlists>, TryLockError<RwLockWriteGuard<'static, Playlists>>> {
 		self.0.try_write()
 	}
