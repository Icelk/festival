--- conflicted
+++ resolved
@@ -58,11 +58,8 @@
 serde_bytes  = { workspace = true }
 serde_json   = { workspace = true }
 serde        = { workspace = true }
-<<<<<<< HEAD
 seq-macro    = { workspace = true }
-=======
 strum        = { workspace = true }
->>>>>>> 6a5d7c6f
 
 ### Regular.
 env_logger        = "0.10.0"
