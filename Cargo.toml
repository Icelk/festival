--- conflicted
+++ resolved
@@ -46,15 +46,11 @@
 dirs         = { version = "5.0.1" }
 env_logger   = { version = "0.10.0" }
 image        = { version = "0.24.6" }
-<<<<<<< HEAD
 log          = { version = "0.4.18", features = ["serde"] }
+libc         = { version = "0.2.147" }
 memmap2      = { version = "0.6.2" }
-=======
-libc         = { version = "0.2.147" }
-log          = { version = "0.4.18" }
->>>>>>> f594431d
 once_cell    = { version = "1.18.0" }
-open         = { version = "4.1.0" }
+open         = { version = "4.2.0" }
 paste        = { version = "1.0.12" }
 rand         = { version = "0.8.5", features = ["small_rng"] }
 serde        = { version = "1.0.163", features = ["derive", "rc"] }
@@ -62,12 +58,8 @@
 serde_json   = { version = "1.0.100", features = ["preserve_order"] }
 seq-macro    = { version = "0.3.3" }
 strum        = { version = "0.25.0", features = ["derive"] }
-<<<<<<< HEAD
 termimad     = { version = "0.23.2" }
 zeroize      = { version = "1.6.0", features = ["std", "zeroize_derive"] }
-=======
-open         = { version = "4.2.0" }
->>>>>>> f594431d
 zip          = { version = "0.6.6" }
 
 ### HACK:
